--- conflicted
+++ resolved
@@ -96,58 +96,65 @@
         self.log_observer = LogObserver(log_dir, log_file_id)
         self.add_observer(self.log_observer)           
 
-    def connect(self):
+    def connect(self, init_format=True, init_metadata=True, init_process=True, init_runner=True):
         # init services
         config = ConfigAccess.instance().config
         # formats
-        if 'formats' in config and 'file' in config['formats']:
-            try:
-                FormatsAccess(config['formats']['file'])
-            except FormatDatabaseError as err:
-                self.notify_error(str(err))
+        if init_format:
+            if 'formats' in config and 'file' in config['formats']:
+                try:
+                    FormatsAccess(config['formats']['file'])
+                except FormatDatabaseError as err:
+                    self.notify_error(str(err))
         # metadata
-        if 'metadata' in config and 'service' in config['metadata']:
-            conf = config['metadata'].copy()
-            service_name = conf["service"]
-            conf.pop("service")
-            try:
-                self.data_service = metadataServices.get(service_name, **conf)
-            except ConfigError as err:
-                self.notify_error(str(err))
+        if init_metadata:
+            if 'metadata' in config and 'service' in config['metadata']:
+                conf = config['metadata'].copy()
+                service_name = conf["service"]
+                conf.pop("service")
+                try:
+                    self.data_service = metadataServices.get(service_name, **conf)
+                except ConfigError as err:
+                    self.notify_error(str(err))
+                    return
+            else:
+                self.notify_error('The metadata service is not set in the configuration file')
                 return
-        else:
-            self.notify_error('The metadata service is not set in the configuration file')
-            return
 
         # processes
-        if 'process' in config and 'service' in config['process']:
-            conf = config['process'].copy()
-            service_name = conf["service"]
-            conf.pop("service")
-            try:
-                self.tools_service = toolsServices.get(service_name, **conf)
-            except ConfigError as err:
-                self.notify_error(str(err))
+        if init_process:
+            if 'process' in config and 'service' in config['process']:
+                conf = config['process'].copy()
+                service_name = conf["service"]
+                conf.pop("service")
+                try:
+                    self.tools_service = toolsServices.get(service_name, **conf)
+                except ConfigError as err:
+                    self.notify_error(str(err))
+                    return
+                except ToolsServiceError as err:   
+                    self.notify_error(str(err)) 
+                    return
+            else:
+                self.notify_error('The process service is not set in the configuration file')
                 return
-        else:
-            self.notify_error('The process service is not set in the configuration file')
-            return
 
         # runner
-        if 'runner' in config and 'service' in config['runner']:
-            conf = config['runner'].copy()
-            service_name = conf["service"]
-            conf.pop("service")
-            try:
-                self.runner_service = runnerServices.get(service_name, **conf)
-                for obs in self._observers:
-                    self.runner_service.add_observer(obs)
-            except ConfigError as err:
-                self.notify_error(str(err))
+        if init_runner:
+            if 'runner' in config and 'service' in config['runner']:
+                conf = config['runner'].copy()
+                service_name = conf["service"]
+                conf.pop("service")
+                try:
+                    self.runner_service = runnerServices.get(service_name, **conf)
+                    for obs in self._observers:
+                        self.runner_service.add_observer(obs)
+                except ConfigError as err:
+                    self.notify_error(str(err))
+                    return
+            else:
+                self.notify_error('The runner service is not set in the configuration file')
                 return
-        else:
-            self.notify_error('The runner service is not set in the configuration file')
-            return
 
     def create_experiment(self, name, author='', date='now', keys=None, destination=''):
         """Create a new experiment
@@ -888,9 +895,9 @@
         try:
             return self.tools_service.read_tool(uri)
         except ToolsServiceError as err:
-            self.notify_error(str(err))
+            self.notify_error(f'{uri}: str(err)')
         except ToolNotFoundError as err:
-            self.notify_error(str(err))
+            self.notify_error(f'{uri}: str(err)')
 
     def get_tool(self, name: str) -> Tool:
         """get a process by name
@@ -1183,11 +1190,7 @@
                 processed_data.set_output(id_=output.name, label=output.description)
                 processed_data = self.data_service.create_data_uri(processed_dataset, run, processed_data)
                 # args
-<<<<<<< HEAD
                 local_files.append(processed_data.uri)
-=======
-                
->>>>>>> 7c37ca83
                 cmd = cmd.replace("${" + output.name + "}", processed_data.uri)
             # 4.2- exec
             try:
