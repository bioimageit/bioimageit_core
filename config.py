import sys
import os
import platform
import json
from pathlib import Path
from bioimageit_core.toolboxes import Toolboxes
from bioimageit_core.config import ConfigAccess


def read_json(md_uri: str):
    """Read the metadata from the a json file"""
    if os.path.getsize(md_uri) > 0:
        with open(md_uri) as json_file:
            return json.load(json_file)


def write_json(metadata: dict, md_uri: str):
    """Write the metadata to the a json file"""
    with open(md_uri, 'w') as outfile:
        json.dump(metadata, outfile, indent=4)


if __name__ == '__main__':

    # parse args
    user_name = "unknown"
    runner_name = "CONDA"
    if len(sys.argv) > 1:
        user_name = sys.argv[1]
    if len(sys.argv) > 2:
        runner_name = sys.argv[2]    

    runner_name = runner_name.upper()

    # create the config file from config_sample.json
    bioimagepy_dir = os.path.join(os.path.dirname(os.path.realpath(__file__)))
    package_dir = Path(bioimagepy_dir).parent

    config_json = read_json(os.path.join(bioimagepy_dir, 'config_sample.json'))
    config_json["process"]["xml_dirs"] = [ os.path.join(package_dir,
                                                        "toolboxes", "tools")]
    config_json["process"]["categories"] = os.path.join(package_dir,
                                                        "toolboxes",
                                                        "toolboxes.json")
    config_json["process"]["tools"] = os.path.join(package_dir, "toolboxes",
                                                   "tools.json")
    config_json["runner"]["service"] = runner_name
    if runner_name == 'DOCKER':
        config_json["runner"]["working_dir"] = os.path.join(package_dir, "userdata")
    #config_json["gui"] = {"tmp": os.path.join(package_dir, "userdata")}
    config_json["user"]["name"] = user_name
    config_json["formats"]["file"] = os.path.join(package_dir, "formats.json")
    config_json["apps"] = {}
    config_json["install_dir"] = str(package_dir)
    config_json["runner"]["working_dir"] = os.path.join(package_dir, "userdata")
    config_json["workspace"] = os.path.join(package_dir, "workspace")
    if os.name == 'nt' :
        config_json["apps"]["runner"] = os.path.join(package_dir, "BioImageIT-Runner.bat")
        config_json["apps"]["processing"] = os.path.join(package_dir, "BioImageIT-toolboxes.bat")
        config_json["apps"]["viewer"] = os.path.join(package_dir, "BioImageIT-Viewer.bat")
        config_json["apps"]["experiment"] = os.path.join(package_dir, "BioImageIT-Experiment.bat")
        config_json["runner"]["conda_dir"] = os.path.join(package_dir, "Miniconda3")
<<<<<<< HEAD
        config_json["fiji"] = os.path.join(package_dir, "Fiji.app", "ImageJ-win64.exe")
=======
        config_json["fiji_os"] = os.path.join(package_dir, "Fiji.app", "ImageJ-win64.exe")
>>>>>>> 807a464f
    else :
        config_json["apps"]["runner"] = os.path.join(package_dir, "BioImageIT-Runner.sh")
        config_json["apps"]["processing"] = os.path.join(package_dir, "BioImageIT-toolboxes.sh")
        config_json["apps"]["viewer"] = os.path.join(package_dir, "BioImageIT-Viewer.sh")
        config_json["apps"]["experiment"] = os.path.join(package_dir, "BioImageIT-Experiment.sh")
        config_json["runner"]["conda_dir"] = os.path.join(package_dir, "miniconda3")
    if platform.system() == 'Linux' :
        config_json["fiji_os"] = os.path.join(package_dir, "Fiji.app", "ImageJ-linux64")
    if platform.system() == 'Darwin' :
        config_json["fiji_os"] = os.path.join(package_dir, "Fiji.app", "Contents", "MacOS", "ImageJ-macosx")
    config_file = os.path.join(package_dir, 'config.json')
    write_json(config_json, config_file)

    # run toolboxes build
    ConfigAccess(config_file)
    builder = Toolboxes()
    builder.build()<|MERGE_RESOLUTION|>--- conflicted
+++ resolved
@@ -60,11 +60,7 @@
         config_json["apps"]["viewer"] = os.path.join(package_dir, "BioImageIT-Viewer.bat")
         config_json["apps"]["experiment"] = os.path.join(package_dir, "BioImageIT-Experiment.bat")
         config_json["runner"]["conda_dir"] = os.path.join(package_dir, "Miniconda3")
-<<<<<<< HEAD
         config_json["fiji"] = os.path.join(package_dir, "Fiji.app", "ImageJ-win64.exe")
-=======
-        config_json["fiji_os"] = os.path.join(package_dir, "Fiji.app", "ImageJ-win64.exe")
->>>>>>> 807a464f
     else :
         config_json["apps"]["runner"] = os.path.join(package_dir, "BioImageIT-Runner.sh")
         config_json["apps"]["processing"] = os.path.join(package_dir, "BioImageIT-toolboxes.sh")
@@ -72,9 +68,9 @@
         config_json["apps"]["experiment"] = os.path.join(package_dir, "BioImageIT-Experiment.sh")
         config_json["runner"]["conda_dir"] = os.path.join(package_dir, "miniconda3")
     if platform.system() == 'Linux' :
-        config_json["fiji_os"] = os.path.join(package_dir, "Fiji.app", "ImageJ-linux64")
+        config_json["fiji"] = os.path.join(package_dir, "Fiji.app", "ImageJ-linux64")
     if platform.system() == 'Darwin' :
-        config_json["fiji_os"] = os.path.join(package_dir, "Fiji.app", "Contents", "MacOS", "ImageJ-macosx")
+        config_json["fiji"] = os.path.join(package_dir, "Fiji.app", "Contents", "MacOS", "ImageJ-macosx")
     config_file = os.path.join(package_dir, 'config.json')
     write_json(config_json, config_file)
 
